--- conflicted
+++ resolved
@@ -377,24 +377,11 @@
            */
           return Database.put("NotificationOpened", {url: launchUrl, data: eventData, timestamp: Date.now()})
             .then(() => {
-<<<<<<< HEAD
-              let launchURLObject = new URL(launchURL);
-              if (launchURL !== 'javascript:void(0);' &&
-                  launchURL !== 'do_not_open' &&
-                  !contains(launchURLObject.search, '_osp=do_not_open')) {
-                      clients.openWindow(launchURL).catch(function (error) {
-                      // Should only fall into here if going to an external URL on Chrome older than 43.
-                      clients.openWindow(registration.scope + "redirector.html?url=" + launchURL);
-=======
               if (notificationOpensLink) {
                 clients.openWindow(launchUrl).catch(function (error) {
                   // Should only fall into here if going to an external URL on Chrome older than 43.
                   clients.openWindow(registration.scope + "redirector.html?url=" + launchUrl);
->>>>>>> a90690a4
                 });
-              } else {
-                // 3/1/16: If we are not opening a new window, then still post the notification.clicked event to the all service worker clients
-                //swivel.broadcast('notification.clicked', eventData);
               }
             });
         })
